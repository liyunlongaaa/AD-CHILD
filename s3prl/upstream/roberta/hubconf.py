import glob
import os

import torch

import s3prl
from s3prl.utility.download import _urls_to_filepaths

from ..interfaces import Featurizer as _Featurizer
from .expert import UpstreamExpert as _UpstreamExpert


def _roberta_local(frontend_model, model_name_or_path, checkpoint_file, **kwargs):
    assert isinstance(frontend_model, torch.nn.Module)
    assert os.path.exists(model_name_or_path)
    return _UpstreamExpert(
        frontend_model, model_name_or_path, checkpoint_file, **kwargs
    )


def _vq_wav2vec_roberta(vq_wav2vec, **kwargs):
    class vq_wav2vec_codeids_wrapper(torch.nn.Module):
        def __init__(self, vq_wav2vec):
            super(vq_wav2vec_codeids_wrapper, self).__init__()
            self.vq_wav2vec = vq_wav2vec
            self.featurizer = _Featurizer(vq_wav2vec, "codeids", upstream_device="cpu")

        def _indices_to_string(self, sentence_idxs):
            return (
                "<s> "
                + " ".join("-".join(map(str, idx.tolist())) for idx in sentence_idxs)
                + " </s>"
            )

        def forward(self, wavs):
            batch_idxs = self.featurizer(wavs, self.vq_wav2vec(wavs))
            strings = [
                self._indices_to_string(sentence_idxs) for sentence_idxs in batch_idxs
            ]
            return strings

    frontend_model = vq_wav2vec_codeids_wrapper(vq_wav2vec)
    return _roberta_local(frontend_model, **kwargs)


<<<<<<< HEAD
def discretebert(refresh=False, **kwargs):
    return vq_wav2vec_kmeans_roberta(refresh=refresh)
=======
def discretebert(*args, **kwargs):
    return vq_wav2vec_kmeans_roberta(*args, **kwargs)
>>>>>>> 26113e9f


def vq_wav2vec_kmeans_roberta(refresh=False, **kwargs):
    vq_wav2vec = getattr(s3prl.hub, f"vq_wav2vec_kmeans")(refresh=refresh)

    tar_file = _urls_to_filepaths(
        "https://dl.fbaipublicfiles.com/fairseq/wav2vec/bert_kmeans.tar",
        refresh=refresh,
    )
    tar_dir = os.path.join(os.path.dirname(tar_file), "vq_wav2vec_kmeans_roberta/")
    os.makedirs(tar_dir, exist_ok=True)
    os.system(f"tar -xf {tar_file} -C {tar_dir}")

    pt_files = glob.glob(os.path.join(tar_dir, "*.pt"))
    assert len(pt_files) == 1
    pt_file = pt_files[0]

    kwargs["model_name_or_path"] = tar_dir
    kwargs["checkpoint_file"] = pt_file
    return _vq_wav2vec_roberta(vq_wav2vec, **kwargs)<|MERGE_RESOLUTION|>--- conflicted
+++ resolved
@@ -43,13 +43,8 @@
     return _roberta_local(frontend_model, **kwargs)
 
 
-<<<<<<< HEAD
-def discretebert(refresh=False, **kwargs):
-    return vq_wav2vec_kmeans_roberta(refresh=refresh)
-=======
 def discretebert(*args, **kwargs):
     return vq_wav2vec_kmeans_roberta(*args, **kwargs)
->>>>>>> 26113e9f
 
 
 def vq_wav2vec_kmeans_roberta(refresh=False, **kwargs):
