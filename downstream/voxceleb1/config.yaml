--- conflicted
+++ resolved
@@ -25,13 +25,8 @@
 
 downstream_expert: 
   datarc:
-<<<<<<< HEAD
-    file_path: /groups/public/benchmark_datasets/speaker_classifi/wav
-    meta_data: /groups/public/benchmark_datasets/speaker_classifi/veri_test_class.txt
-=======
-    file_path: ../librispeech/voxceleb1
+    file_path: /path/to/VoxCeleb1
     meta_data: ./downstream/voxceleb1/veri_test_class.txt
->>>>>>> 7acf63f7
     num_workers: 12
     train_batch_size: 8
     eval_batch_size: 1
